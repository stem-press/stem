--- conflicted
+++ resolved
@@ -797,17 +797,10 @@
 	public function header() {
 		ob_start();
 
-<<<<<<< HEAD
         wp_head();
 
 	    return apply_filters('stem/header', ob_get_clean());
     }
-=======
-		wp_head();
-
-		return apply_filters('stem/header', ob_get_clean());
-	}
->>>>>>> b0f61e7c
 
 	/**
 	 * Outputs the Wordpress generated footer html
@@ -817,17 +810,10 @@
 	public function footer() {
 		ob_start();
 
-<<<<<<< HEAD
         wp_footer();
 
 	    return apply_filters('stem/footer', ob_get_clean());
     }
-=======
-		wp_footer();
-
-		return apply_filters('stem/footer', ob_get_clean());
-	}
->>>>>>> b0f61e7c
 
     /**
      * Returns the image src to an image included in the theme.
