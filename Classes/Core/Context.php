--- conflicted
+++ resolved
@@ -342,11 +342,7 @@
         add_action('init', [$this, 'installCustomPostTypes'], 10000);
 
         // Require our plugins
-<<<<<<< HEAD
         $this->setupRequiredPlugins();
-=======
-        //$this->setupRequiredPlugins();
->>>>>>> 4979a255
 
         $this->cacheControl = new CacheControl($this);
 
@@ -408,10 +404,7 @@
             $defaults = (isset($routeInfo['defaults']) && is_array($routeInfo['defaults'])) ? $routeInfo['defaults'] : [];
             $requirements = (isset($routeInfo['requirements']) && is_array($routeInfo['requirements'])) ? $routeInfo['requirements'] : [];
             $methods = (isset($routeInfo['methods']) && is_array($routeInfo['methods'])) ? $routeInfo['methods'] : [];
-<<<<<<< HEAD
-
-=======
->>>>>>> 4979a255
+
             $this->router->addRoute($routeName, $routeInfo['endPoint'], $routeInfo['controller'], $defaults, $requirements, $methods);
         }
     }
@@ -426,7 +419,6 @@
             $defaults = (isset($routeInfo['defaults']) && is_array($routeInfo['defaults'])) ? $routeInfo['defaults'] : [];
             $requirements = (isset($routeInfo['requirements']) && is_array($routeInfo['requirements'])) ? $routeInfo['requirements'] : [];
             $methods = (isset($routeInfo['methods']) && is_array($routeInfo['methods'])) ? $routeInfo['methods'] : [];
-<<<<<<< HEAD
             $destination = arrayPath($routeInfo, 'controller', null);
             if (! $destination) {
                 $template = arrayPath($routeInfo, 'template', null);
@@ -444,9 +436,6 @@
             } else {
                 Log::error("Invalid destination for route '$route'.");
             }
-=======
-            $this->router->addRoute($route, $route, $routeInfo['controller'], $defaults, $requirements, $methods);
->>>>>>> 4979a255
         }
     }
 
@@ -508,109 +497,58 @@
         }
     }
 
-<<<<<<< HEAD
     private function setupRequiredPlugins()
     {
-        add_action('tgmpa_register', function () {
-            $plugins = [
-                [
-                    'name'      => 'Kirki',
-                    'slug'      => 'kirki',
-                    'required'  => false,
-                ],
-                [
-                    'name'      => 'Advanced Custom Fields',
-                    'slug'      => 'advanced-custom-fields',
-                    'required'  => false,
-                ],
-            ];
-
-            $otherPlugins = $this->setting('plugins');
-            if ($otherPlugins) {
-                $plugins = array_merge($plugins, $otherPlugins);
-            }
-
-            $config = [
-                'id'           => 'stem',                 // Unique ID for hashing notices for multiple instances of TGMPA.
-                'default_path' => '',                      // Default absolute path to bundled plugins.
-                'menu'         => 'tgmpa-install-plugins', // Menu slug.
-                'parent_slug'  => 'plugins.php',            // Parent menu slug.
-                'capability'   => 'manage_options',    // Capability needed to view plugin install page, should be a capability associated with the parent menu used.
-                'has_notices'  => true,                    // Show admin notices or not.
-                'dismissable'  => true,                    // If false, a user cannot dismiss the nag message.
-                'dismiss_msg'  => '',                      // If 'dismissable' is false, this message will be output at top of nag.
-                'is_automatic' => false,                   // Automatically activate plugins after installation or not.
-                'message'      => '',                      // Message to output right before the plugins table.
-
-                'strings'      => [
-                    'notice_can_install_recommended'  => _n_noop(
-                        'Stem recommends the following plugin: %1$s.',
-                        'Stem recommends the following plugins: %1$s.',
-                        'stem'
-                    ),
-                    'notice_can_install_required'  => _n_noop(
-                        'Stem requires the following plugin: %1$s.',
-                        'Stem requires the following plugins: %1$s.',
-                        'stem'
-                    ),
-                ],
-            ];
-
-            tgmpa($plugins, $config);
-        });
-    }
-=======
-//    private function setupRequiredPlugins()
-//    {
-//        add_action('tgmpa_register', function () {
-//            $plugins = [
-//                [
-//                    'name'      => 'Kirki',
-//                    'slug'      => 'kirki',
-//                    'required'  => false,
-//                ],
-//                [
-//                    'name'      => 'Advanced Custom Fields',
-//                    'slug'      => 'advanced-custom-fields',
-//                    'required'  => false,
-//                ],
-//            ];
-//
-//            $otherPlugins = $this->setting('plugins');
-//            if ($otherPlugins) {
-//                $plugins = array_merge($plugins, $otherPlugins);
-//            }
-//
-//            $config = [
-//                'id'           => 'stem',                 // Unique ID for hashing notices for multiple instances of TGMPA.
-//                'default_path' => '',                      // Default absolute path to bundled plugins.
-//                'menu'         => 'tgmpa-install-plugins', // Menu slug.
-//                'parent_slug'  => 'plugins.php',            // Parent menu slug.
-//                'capability'   => 'manage_options',    // Capability needed to view plugin install page, should be a capability associated with the parent menu used.
-//                'has_notices'  => true,                    // Show admin notices or not.
-//                'dismissable'  => true,                    // If false, a user cannot dismiss the nag message.
-//                'dismiss_msg'  => '',                      // If 'dismissable' is false, this message will be output at top of nag.
-//                'is_automatic' => false,                   // Automatically activate plugins after installation or not.
-//                'message'      => '',                      // Message to output right before the plugins table.
-//
-//                'strings'      => [
-//                    'notice_can_install_recommended'  => _n_noop(
-//                        'Stem recommends the following plugin: %1$s.',
-//                        'Stem recommends the following plugins: %1$s.',
-//                        'stem'
-//                    ),
-//                    'notice_can_install_required'  => _n_noop(
-//                        'Stem requires the following plugin: %1$s.',
-//                        'Stem requires the following plugins: %1$s.',
-//                        'stem'
-//                    ),
-//                ],
-//            ];
-//
-//            tgmpa($plugins, $config);
-//        });
-//    }
->>>>>>> 4979a255
+	    if (function_exists('tgmpa')) {
+	        add_action('tgmpa_register', function () {
+	            $plugins = [
+	                [
+	                    'name'      => 'Kirki',
+	                    'slug'      => 'kirki',
+	                    'required'  => false,
+	                ],
+	                [
+	                    'name'      => 'Advanced Custom Fields',
+	                    'slug'      => 'advanced-custom-fields',
+	                    'required'  => false,
+	                ],
+	            ];
+
+	            $otherPlugins = $this->setting('plugins');
+	            if ($otherPlugins) {
+	                $plugins = array_merge($plugins, $otherPlugins);
+	            }
+
+	            $config = [
+	                'id'           => 'stem',                 // Unique ID for hashing notices for multiple instances of TGMPA.
+	                'default_path' => '',                      // Default absolute path to bundled plugins.
+	                'menu'         => 'tgmpa-install-plugins', // Menu slug.
+	                'parent_slug'  => 'plugins.php',            // Parent menu slug.
+	                'capability'   => 'manage_options',    // Capability needed to view plugin install page, should be a capability associated with the parent menu used.
+	                'has_notices'  => true,                    // Show admin notices or not.
+	                'dismissable'  => true,                    // If false, a user cannot dismiss the nag message.
+	                'dismiss_msg'  => '',                      // If 'dismissable' is false, this message will be output at top of nag.
+	                'is_automatic' => false,                   // Automatically activate plugins after installation or not.
+	                'message'      => '',                      // Message to output right before the plugins table.
+
+	                'strings'      => [
+	                    'notice_can_install_recommended'  => _n_noop(
+	                        'Stem recommends the following plugin: %1$s.',
+	                        'Stem recommends the following plugins: %1$s.',
+	                        'stem'
+	                    ),
+	                    'notice_can_install_required'  => _n_noop(
+	                        'Stem requires the following plugin: %1$s.',
+	                        'Stem requires the following plugins: %1$s.',
+	                        'stem'
+	                    ),
+	                ],
+	            ];
+
+	            tgmpa($plugins, $config);
+	        });
+	    }
+    }
 
     /**
      * Installs types from a single JSON file.
